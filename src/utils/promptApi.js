// Shared prompt API helpers used by the injector and SillyTavern integration

var storyTrackerPromptApi = globalThis.storyTrackerPromptApi || (globalThis.storyTrackerPromptApi = (() => {
    function getSillyTavernContext() {
        return globalThis.SillyTavern?.getContext?.();
    }

    function coercePromptTypes(rawTypes) {
<<<<<<< HEAD
        if (rawTypes === null || rawTypes === undefined) {
            return { types: null, mappedFrom: null };
        }

        const candidateKeys = [
=======
        if (!rawTypes || typeof rawTypes !== 'object') {
            return { types: null, mappedFrom: null };
        }

        const candidates = [
>>>>>>> 01db016f
            'IN_CHAT',
            'INJECT',
            'INJECTION',
            'INSTRUCT',
            'INSTRUCTION',
            'CHAT',
            'PROMPT',
            'DEFAULT',
        ];

<<<<<<< HEAD
        const extractedEntries = [];

        const registerEntry = (keyCandidate, valueCandidate, mappedFrom) => {
            if (typeof valueCandidate !== 'string' || valueCandidate.length === 0) {
                return;
            }

            const normalizedKey = typeof keyCandidate === 'string' && keyCandidate.length > 0
                ? keyCandidate.toUpperCase()
                : null;

            extractedEntries.push({
                key: normalizedKey,
                value: valueCandidate,
                mappedFrom: mappedFrom ?? keyCandidate ?? normalizedKey,
            });
        };

        const extractObjectValue = (candidate) => {
            if (!candidate || typeof candidate !== 'object') {
                return null;
            }

            const valueKeys = ['value', 'id', 'type', 'channel', 'prompt', 'name', 'key'];
            for (const key of valueKeys) {
                const maybeValue = candidate[key];
                if (typeof maybeValue === 'string' && maybeValue.length > 0) {
                    return maybeValue;
                }
            }

            return null;
        };

        const extractObjectKey = (candidate, fallback) => {
            if (typeof fallback === 'string' && fallback.length > 0) {
                return fallback;
            }

            if (!candidate || typeof candidate !== 'object') {
                return null;
            }

            const keyCandidates = ['key', 'name', 'id', 'type', 'channel', 'prompt'];
            for (const key of keyCandidates) {
                const maybeKey = candidate[key];
                if (typeof maybeKey === 'string' && maybeKey.length > 0) {
                    return maybeKey;
                }
            }

            return null;
        };

        if (Array.isArray(rawTypes)) {
            for (const entry of rawTypes) {
                if (typeof entry === 'string') {
                    registerEntry(entry, entry, entry);
                    continue;
                }

                if (!entry || typeof entry !== 'object') {
                    continue;
                }

                const value = extractObjectValue(entry);
                if (!value) {
                    continue;
                }

                const key = extractObjectKey(entry, entry.key ?? entry.id ?? entry.name);
                registerEntry(key ?? value, value, key ?? entry.key ?? entry.id ?? entry.name);
            }
        } else if (typeof rawTypes === 'object') {
            for (const [key, value] of Object.entries(rawTypes)) {
                if (typeof value === 'string') {
                    registerEntry(key, value, key);
                    continue;
                }

                const extracted = extractObjectValue(value);
                if (!extracted) {
                    continue;
                }

                registerEntry(key, extracted, key);
            }
        } else if (typeof rawTypes === 'string') {
            registerEntry(rawTypes, rawTypes, rawTypes);
        }

        if (extractedEntries.length === 0) {
            return { types: null, mappedFrom: null };
        }

        const normalizedTypes = {};
        for (const entry of extractedEntries) {
            if (typeof entry.mappedFrom === 'string' && entry.mappedFrom.length > 0) {
                normalizedTypes[entry.mappedFrom] = entry.value;
            }

            if (entry.key && entry.key !== entry.mappedFrom) {
                normalizedTypes[entry.key] = entry.value;
            }
        }

        let selectedEntry = null;
        for (const candidate of candidateKeys) {
            selectedEntry = extractedEntries.find((entry) => entry.key === candidate);
            if (selectedEntry) {
                break;
            }
        }

        if (!selectedEntry) {
            selectedEntry = extractedEntries[0];
        }

        if (!selectedEntry || typeof selectedEntry.value !== 'string') {
            return { types: null, mappedFrom: null };
        }

        normalizedTypes.IN_CHAT = selectedEntry.value;

        return {
            types: normalizedTypes,
            mappedFrom: selectedEntry.mappedFrom ?? selectedEntry.key ?? null,
=======
        let effectiveKey = null;

        for (const key of candidates) {
            if (typeof rawTypes[key] === 'string' && rawTypes[key].length > 0) {
                effectiveKey = key;
                break;
            }
        }

        if (!effectiveKey) {
            for (const [key, value] of Object.entries(rawTypes)) {
                if (typeof value === 'string' && value.length > 0) {
                    effectiveKey = key;
                    break;
                }
            }
        }

        if (!effectiveKey) {
            return { types: null, mappedFrom: null };
        }

        if (effectiveKey === 'IN_CHAT') {
            return { types: rawTypes, mappedFrom: effectiveKey };
        }

        return {
            types: { ...rawTypes, IN_CHAT: rawTypes[effectiveKey] },
            mappedFrom: effectiveKey,
>>>>>>> 01db016f
        };
    }

    function resolvePromptApi() {
        const context = getSillyTavernContext();
        const setter = context?.setExtensionPrompt
            || context?.modules?.extensions?.setExtensionPrompt
            || globalThis.setExtensionPrompt;

        const rawTypes = context?.extension_prompt_types
            || context?.extensionPromptTypes
            || context?.modules?.extensions?.extension_prompt_types
            || context?.modules?.extensions?.extensionPromptTypes
            || globalThis.extension_prompt_types
            || globalThis.extensionPromptTypes;

        let usedFallback = false;
        let mappedFrom = null;

        const { types: coercedTypes, mappedFrom: mappedKey } = coercePromptTypes(rawTypes);

        let types = coercedTypes;
        mappedFrom = mappedKey;

        if (!types?.IN_CHAT) {
            if (!globalThis.__storyTrackerFallbackPromptTypes) {
                globalThis.__storyTrackerFallbackPromptTypes = { IN_CHAT: 'in_chat' };
            }
            types = globalThis.__storyTrackerFallbackPromptTypes;
            usedFallback = true;
        }

        return { setter, types, usedFallback, mappedFrom };
    }

    function callSetExtensionPrompt(setter, id, value, type, priority = 0, shouldAppend = false) {
        if (typeof setter !== 'function') {
            return;
        }

        const argCount = setter.length;

        if (argCount >= 5) {
            setter(id, value, type, priority, shouldAppend);
        } else if (argCount === 4) {
            setter(id, value, type, priority);
        } else {
            setter(id, value, type);
        }
    }

    return {
        getSillyTavernContext,
        resolvePromptApi,
        callSetExtensionPrompt
    };
})());

export function getSillyTavernContext() {
    return storyTrackerPromptApi.getSillyTavernContext();
}

export function resolvePromptApi() {
    return storyTrackerPromptApi.resolvePromptApi();
}

export function callSetExtensionPrompt(setter, id, value, type, priority = 0, shouldAppend = false) {
    return storyTrackerPromptApi.callSetExtensionPrompt(setter, id, value, type, priority, shouldAppend);
}<|MERGE_RESOLUTION|>--- conflicted
+++ resolved
@@ -6,19 +6,11 @@
     }
 
     function coercePromptTypes(rawTypes) {
-<<<<<<< HEAD
-        if (rawTypes === null || rawTypes === undefined) {
-            return { types: null, mappedFrom: null };
-        }
-
-        const candidateKeys = [
-=======
         if (!rawTypes || typeof rawTypes !== 'object') {
             return { types: null, mappedFrom: null };
         }
 
         const candidates = [
->>>>>>> 01db016f
             'IN_CHAT',
             'INJECT',
             'INJECTION',
@@ -29,135 +21,6 @@
             'DEFAULT',
         ];
 
-<<<<<<< HEAD
-        const extractedEntries = [];
-
-        const registerEntry = (keyCandidate, valueCandidate, mappedFrom) => {
-            if (typeof valueCandidate !== 'string' || valueCandidate.length === 0) {
-                return;
-            }
-
-            const normalizedKey = typeof keyCandidate === 'string' && keyCandidate.length > 0
-                ? keyCandidate.toUpperCase()
-                : null;
-
-            extractedEntries.push({
-                key: normalizedKey,
-                value: valueCandidate,
-                mappedFrom: mappedFrom ?? keyCandidate ?? normalizedKey,
-            });
-        };
-
-        const extractObjectValue = (candidate) => {
-            if (!candidate || typeof candidate !== 'object') {
-                return null;
-            }
-
-            const valueKeys = ['value', 'id', 'type', 'channel', 'prompt', 'name', 'key'];
-            for (const key of valueKeys) {
-                const maybeValue = candidate[key];
-                if (typeof maybeValue === 'string' && maybeValue.length > 0) {
-                    return maybeValue;
-                }
-            }
-
-            return null;
-        };
-
-        const extractObjectKey = (candidate, fallback) => {
-            if (typeof fallback === 'string' && fallback.length > 0) {
-                return fallback;
-            }
-
-            if (!candidate || typeof candidate !== 'object') {
-                return null;
-            }
-
-            const keyCandidates = ['key', 'name', 'id', 'type', 'channel', 'prompt'];
-            for (const key of keyCandidates) {
-                const maybeKey = candidate[key];
-                if (typeof maybeKey === 'string' && maybeKey.length > 0) {
-                    return maybeKey;
-                }
-            }
-
-            return null;
-        };
-
-        if (Array.isArray(rawTypes)) {
-            for (const entry of rawTypes) {
-                if (typeof entry === 'string') {
-                    registerEntry(entry, entry, entry);
-                    continue;
-                }
-
-                if (!entry || typeof entry !== 'object') {
-                    continue;
-                }
-
-                const value = extractObjectValue(entry);
-                if (!value) {
-                    continue;
-                }
-
-                const key = extractObjectKey(entry, entry.key ?? entry.id ?? entry.name);
-                registerEntry(key ?? value, value, key ?? entry.key ?? entry.id ?? entry.name);
-            }
-        } else if (typeof rawTypes === 'object') {
-            for (const [key, value] of Object.entries(rawTypes)) {
-                if (typeof value === 'string') {
-                    registerEntry(key, value, key);
-                    continue;
-                }
-
-                const extracted = extractObjectValue(value);
-                if (!extracted) {
-                    continue;
-                }
-
-                registerEntry(key, extracted, key);
-            }
-        } else if (typeof rawTypes === 'string') {
-            registerEntry(rawTypes, rawTypes, rawTypes);
-        }
-
-        if (extractedEntries.length === 0) {
-            return { types: null, mappedFrom: null };
-        }
-
-        const normalizedTypes = {};
-        for (const entry of extractedEntries) {
-            if (typeof entry.mappedFrom === 'string' && entry.mappedFrom.length > 0) {
-                normalizedTypes[entry.mappedFrom] = entry.value;
-            }
-
-            if (entry.key && entry.key !== entry.mappedFrom) {
-                normalizedTypes[entry.key] = entry.value;
-            }
-        }
-
-        let selectedEntry = null;
-        for (const candidate of candidateKeys) {
-            selectedEntry = extractedEntries.find((entry) => entry.key === candidate);
-            if (selectedEntry) {
-                break;
-            }
-        }
-
-        if (!selectedEntry) {
-            selectedEntry = extractedEntries[0];
-        }
-
-        if (!selectedEntry || typeof selectedEntry.value !== 'string') {
-            return { types: null, mappedFrom: null };
-        }
-
-        normalizedTypes.IN_CHAT = selectedEntry.value;
-
-        return {
-            types: normalizedTypes,
-            mappedFrom: selectedEntry.mappedFrom ?? selectedEntry.key ?? null,
-=======
         let effectiveKey = null;
 
         for (const key of candidates) {
@@ -187,7 +50,6 @@
         return {
             types: { ...rawTypes, IN_CHAT: rawTypes[effectiveKey] },
             mappedFrom: effectiveKey,
->>>>>>> 01db016f
         };
     }
 
