--- conflicted
+++ resolved
@@ -31,7 +31,6 @@
 function resolvePromptApi() {
     const context = getContext();
     const setter = context?.setExtensionPrompt || globalThis.setExtensionPrompt;
-<<<<<<< HEAD
     const rawTypes = context?.extension_prompt_types || globalThis.extension_prompt_types;
     const types = rawTypes?.IN_CHAT ? rawTypes : FALLBACK_PROMPT_TYPES;
     const usedFallback = !rawTypes?.IN_CHAT;
@@ -40,19 +39,10 @@
 }
 
 function callSetExtensionPrompt(setter, id, value, type, priority = 0, shouldAppend = false) {
-=======
-    const providedTypes = context?.extension_prompt_types || globalThis.extension_prompt_types;
-    const types = providedTypes || FALLBACK_PROMPT_TYPES;
-    return { setter, types, usingFallback: !providedTypes };
-}
-
-function callExtensionPrompt(setter, id, content, type, position = 0, shouldPersist = false) {
->>>>>>> 673f4125
     if (typeof setter !== 'function') {
         return;
     }
 
-<<<<<<< HEAD
     const argCount = setter.length;
 
     if (argCount >= 5) {
@@ -62,14 +52,6 @@
     } else {
         setter(id, value, type);
     }
-=======
-    if (setter.length <= 3) {
-        setter(id, content, type);
-        return;
-    }
-
-    setter(id, content, type, position, shouldPersist);
->>>>>>> 673f4125
 }
 
 function ensureCommittedBaseline() {
@@ -127,21 +109,13 @@
 
     ensureCommittedBaseline();
 
-<<<<<<< HEAD
     const { setter, types, usedFallback } = resolvePromptApi();
-=======
-    const { setter, types, usingFallback } = resolvePromptApi();
->>>>>>> 673f4125
     console.log('[Story Tracker DEBUG] Prompt API resolved:', {
         hasSetter: typeof setter === 'function',
         hasTypes: Boolean(types),
         hasInChat: Boolean(types?.IN_CHAT),
         inChatValue: types?.IN_CHAT,
-<<<<<<< HEAD
         usedFallback
-=======
-        usingFallback
->>>>>>> 673f4125
     });
     if (typeof setter !== 'function' || !types?.IN_CHAT) {
         console.error('[Story Tracker DEBUG] Prompt API not available - injection failed!');
@@ -158,32 +132,19 @@
             promptPreview: instructions.substring(0, 200)
         });
 
-<<<<<<< HEAD
         callSetExtensionPrompt(setter, PROMPT_IDS.INSTRUCTIONS, instructions, types.IN_CHAT, 0, false);
         callSetExtensionPrompt(setter, PROMPT_IDS.CONTEXT, '', types.IN_CHAT, 0, false);
-=======
-        callExtensionPrompt(setter, PROMPT_IDS.INSTRUCTIONS, instructions, types.IN_CHAT, 0, false);
-        callExtensionPrompt(setter, PROMPT_IDS.CONTEXT, '', types.IN_CHAT, 0, false);
->>>>>>> 673f4125
 
         console.log('[Story Tracker DEBUG] Prompt injected successfully');
     } else if (extensionSettings.generationMode === 'separate') {
         const baseline = committedTrackerData || extensionSettings.trackerData;
         const contextSummary = buildTrackerContext(baseline);
 
-<<<<<<< HEAD
         callSetExtensionPrompt(setter, PROMPT_IDS.INSTRUCTIONS, '', types.IN_CHAT, 0, false);
         if (contextSummary) {
             callSetExtensionPrompt(setter, PROMPT_IDS.CONTEXT, contextSummary, types.IN_CHAT, 1, false);
         } else {
             callSetExtensionPrompt(setter, PROMPT_IDS.CONTEXT, '', types.IN_CHAT, 1, false);
-=======
-        callExtensionPrompt(setter, PROMPT_IDS.INSTRUCTIONS, '', types.IN_CHAT, 0, false);
-        if (contextSummary) {
-            callExtensionPrompt(setter, PROMPT_IDS.CONTEXT, contextSummary, types.IN_CHAT, 1, false);
-        } else {
-            callExtensionPrompt(setter, PROMPT_IDS.CONTEXT, '', types.IN_CHAT, 1, false);
->>>>>>> 673f4125
         }
     }
 }